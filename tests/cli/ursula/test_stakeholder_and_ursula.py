--- conflicted
+++ resolved
@@ -175,12 +175,8 @@
     init_args = ('stake', 'set-worker',
                  '--config-file', stakeholder_configuration_file_location,
                  '--staking-address', manual_staker,
-<<<<<<< HEAD
                  '--worker-address', manual_worker,
                  '--force')
-=======
-                 '--worker-address', manual_worker)
->>>>>>> 12ec0b6f
 
     user_input = INSECURE_DEVELOPMENT_PASSWORD
     result = click_runner.invoke(nucypher_cli,
@@ -493,11 +489,7 @@
                        '--no-policy-reward',
                        '--staking-reward',
                        '--staking-address', staker_address,
-<<<<<<< HEAD
                        '--force')
-=======
-                       '--withdraw-address', burner_wallet.address)
->>>>>>> 12ec0b6f
 
     result = click_runner.invoke(nucypher_cli,
                                  collection_args,
