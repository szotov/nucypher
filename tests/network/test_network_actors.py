--- conflicted
+++ resolved
@@ -4,11 +4,6 @@
 import pytest
 from constant_sorrow import constants
 from kademlia.utils import digest
-
-<<<<<<< HEAD
-=======
-from constant_sorrow import constants
->>>>>>> 971dac98
 from nkms.crypto.api import keccak_digest
 from nkms.crypto.kits import UmbralMessageKit
 from nkms.network import blockchain_client
